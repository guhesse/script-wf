--- conflicted
+++ resolved
@@ -48,13 +48,10 @@
 # Downloads directory
 downloads/
 
-<<<<<<< HEAD
-=======
 # Temp/staging files
 temp/
 /temp/
 
->>>>>>> b497d8f9
 # Playwright
 /test-results/
 /playwright-report/
