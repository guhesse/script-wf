import { useState, useCallback } from 'react';
import { toast } from 'sonner';
import type {
  WorkfrontFolder,
  LoginStatusResponse,
  DocumentsResponse,
  ShareSelection,
  ShareResponse,
  ProjectHistoryResponse,
  WorkfrontProject
} from '@/types';

// API_URL removido (uso direto de /api via proxy)

export const useWorkfrontApi = () => {
  const [isLoading, setIsLoading] = useState(false);
  const [loadingMessage, setLoadingMessage] = useState('');
  const getToken = useCallback((): string => {
    try { return localStorage.getItem('wf_access_token') || ''; } catch { return ''; }
  }, []);
  const authHeaders = useCallback((): Record<string, string> => {
    const t = getToken();
    return t ? { Authorization: `Bearer ${t}` } : {};
  }, [getToken]);

  const checkLoginStatus = useCallback(async (): Promise<LoginStatusResponse> => {
    try {
      const response = await fetch('/api/login-status');
      return await response.json();
    } catch (error) {
      console.error('Erro ao verificar status de login:', error);
      throw new Error('Erro ao verificar status de login');
    }
  }, []);

  const login = useCallback(async (): Promise<void> => {
    setIsLoading(true);
    setLoadingMessage('Fazendo login no Workfront...\nEsta janela pode ser minimizada.');

    try {
      const response = await fetch('/api/login', {
        method: 'POST',
        headers: {
          'Content-Type': 'application/json'
        }
      });

      const data = await response.json();

      if (data.success) {
        toast.success('Login realizado com sucesso!');
      } else {
        toast.error(data.message || 'Erro durante o login');
        throw new Error(data.message || 'Erro durante o login');
      }
    } catch (error) {
      console.error('Erro no login:', error);
      toast.error('Erro de conexão durante o login');
      throw error;
    } finally {
      setIsLoading(false);
      setLoadingMessage('');
    }
  }, []);

  const extractDocuments = useCallback(async (projectUrl: string): Promise<WorkfrontFolder[]> => {
    if (!projectUrl) {
      toast.warning('Por favor, adicione a URL do projeto');
      throw new Error('URL do projeto é obrigatória');
    }

    setIsLoading(true);
    setLoadingMessage('Extraindo documentos do projeto...\nEste processo abrirá o navegador para acessar o Workfront.\nAguarde enquanto coletamos os arquivos disponíveis.');

    try {
      const response = await fetch('/api/extract-documents', {
        method: 'POST',
        headers: {
          'Content-Type': 'application/json'
        },
        body: JSON.stringify({ projectUrl, headless: false })
      });

      const data: DocumentsResponse = await response.json();

      if (data.success && data.folders) {
        toast.success(`Documentos extraídos com sucesso! Encontradas ${data.totalFolders || 0} pastas com ${data.totalFiles || 0} arquivos.`);
        return data.folders;
      } else {
        console.error('Erro na extração:', data);
        let errorMessage = data.message || 'Erro ao extrair documentos';

        if (data.debug) {
          console.log('Debug info:', data.debug);
          errorMessage += ' (veja o console para mais detalhes)';
        }

        toast.error(errorMessage);
        throw new Error(errorMessage);
      }
    } catch (error) {
      console.error('Erro na extração:', error);
      toast.error('Erro de conexão durante a extração');
      throw error;
    } finally {
      setIsLoading(false);
      setLoadingMessage('');
    }
  }, []);

  const extractDocumentsWithProgress = useCallback(async (
    projectUrl: string,
    onProgress: (step: string, message: string, progress: number, data?: unknown) => void
  ): Promise<WorkfrontFolder[]> => {
    if (!projectUrl) {
      toast.warning('Por favor, adicione a URL do projeto');
      throw new Error('URL do projeto é obrigatória');
    }

    setIsLoading(true);

    try {
      const projectId = Math.random().toString(36).substring(7);
      const encodedUrl = encodeURIComponent(projectUrl);

      const eventSource = new EventSource(`/api/extract-documents-stream/${projectId}?url=${encodedUrl}`);

      return new Promise((resolve, reject) => {
        eventSource.onmessage = (event) => {
          try {
            const data = JSON.parse(event.data);
            onProgress(data.step, data.message, data.progress, data.data);

            if (data.step === 'completed' && data.data) {
              eventSource.close();
              setIsLoading(false);
              toast.success(`Documentos extraídos com sucesso! Encontradas ${data.data.totalFolders || 0} pastas com ${data.data.totalFiles || 0} arquivos.`);
              resolve(data.data.folders);
            } else if (data.step === 'error') {
              eventSource.close();
              setIsLoading(false);
              toast.error(data.message);
              reject(new Error(data.message));
            }
          } catch (error) {
            console.error('Erro ao processar evento SSE:', error);
          }
        };

        eventSource.onerror = (error) => {
          console.error('Erro no EventSource:', error);
          eventSource.close();
          setIsLoading(false);
          toast.error('Erro de conexão durante a extração');
          reject(new Error('Erro de conexão durante a extração'));
        };

        eventSource.addEventListener('close', () => {
          eventSource.close();
          setIsLoading(false);
        });
      });
    } catch (error) {
      console.error('Erro na extração com progresso:', error);
      setIsLoading(false);
      toast.error('Erro de conexão durante a extração');
      throw error;
    }
  }, []);

  const shareDocuments = useCallback(async (
    projectUrl: string,
    selections: ShareSelection[],
    selectedUser: 'carol' | 'giovana' = 'carol'
  ): Promise<ShareResponse> => {
    if (selections.length === 0) {
      toast.warning('Selecione pelo menos um arquivo para compartilhar');
      throw new Error('Nenhum arquivo selecionado');
    }

    const totalFiles = selections.length;
    const teamName = selectedUser === 'carol' ? 'Equipe Completa (Carolina)' : 'Equipe Reduzida (Giovana)';
    setIsLoading(true);
    setLoadingMessage(`Compartilhando ${totalFiles} arquivo(s) com ${teamName}...\nEste processo pode demorar alguns minutos.`);

    try {
      const response = await fetch('/api/share-documents', {
        method: 'POST',
        headers: {
          'Content-Type': 'application/json'
        },
        body: JSON.stringify({
          projectUrl,
          selections,
          users: [], // Será usado pelos usuários configurados no backend
          selectedUser,
          headless: false
        })
      });

      const data: ShareResponse = await response.json();

      if (data.success) {
        toast.success(data.message);
      } else {
        toast.error(data.message || 'Erro durante o compartilhamento');
      }

      return data;
    } catch (error) {
      console.error('Erro no compartilhamento:', error);
      toast.error('Erro de conexão durante o compartilhamento');
      throw error;
    } finally {
      setIsLoading(false);
      setLoadingMessage('');
    }
  }, []);

  type CombinedSimpleParams = {
    projectUrl: string;
    selections: ShareSelection[];
    selectedUser?: 'carol' | 'giovana' | 'test';
    commentType?: 'assetRelease' | 'finalMaterials' | 'approval';
    headless?: boolean;
  };
  type CombinedBatchItem = { projectUrl: string; selections: ShareSelection[] };
  type CombinedBatchParams = {
    items: CombinedBatchItem[];
    selectedUser?: 'carol' | 'giovana' | 'test';
    commentType?: 'assetRelease' | 'finalMaterials' | 'approval';
    headless?: boolean;
  };

  const shareAndComment = useCallback(async (
    params: CombinedSimpleParams | CombinedBatchParams
  ): Promise<import('@/types').ShareAndCommentResponse> => {
    const isBatch = 'items' in params;
    const selections = isBatch ? params.items.flatMap((i) => i.selections) : params.selections;
    if (!isBatch && (!selections || selections.length === 0)) {
      toast.warning('Selecione pelo menos um arquivo');
      throw new Error('Nenhum arquivo selecionado');
    }

    const totalFiles = isBatch ? selections.length : selections.length;
    setIsLoading(true);
    setLoadingMessage(`Executando compartilhamento + comentário para ${totalFiles} arquivo(s)...\nO navegador será aberto em modo visível.`);

    try {
      const response = await fetch('/api/share-and-comment', {
        method: 'POST',
        headers: { 'Content-Type': 'application/json' },
        body: JSON.stringify({
          ...params,
          headless: false,
        }),
      });
      const data: import('@/types').ShareAndCommentResponse = await response.json();
      if (data.success) {
        toast.success(data.message || 'Fluxo concluído com sucesso');
      } else {
        toast.error(data.message || 'Falha ao executar fluxo');
      }
      return data;
    } catch (error) {
      console.error('Erro no fluxo combinado:', error);
      toast.error('Erro de conexão no fluxo combinado');
      throw error;
    } finally {
      setIsLoading(false);
      setLoadingMessage('');
    }
  }, []);

  const clearCache = useCallback(async (): Promise<void> => {
    setIsLoading(true);
    setLoadingMessage('Limpando cache do navegador...');

    try {
      const response = await fetch('/api/clear-cache', {
        method: 'POST',
        headers: {
          'Content-Type': 'application/json'
        }
      });

      const data = await response.json();

      if (data.success) {
        toast.success('Cache limpo com sucesso! Você precisará fazer login novamente.');
      } else {
        toast.error(data.message || 'Erro ao limpar cache');
        throw new Error(data.message || 'Erro ao limpar cache');
      }
    } catch (error) {
      console.error('Erro ao limpar cache:', error);
      toast.error('Erro de conexão ao limpar cache');
      throw error;
    } finally {
      setIsLoading(false);
      setLoadingMessage('');
    }
  }, []);

  const getProjectHistory = useCallback(async (page = 1, limit = 10): Promise<ProjectHistoryResponse> => {
    try {
      const response = await fetch(`/api/projects/history?page=${page}&limit=${limit}`);
      return await response.json();
    } catch (error) {
      console.error('Erro ao buscar histórico:', error);
      throw new Error('Erro ao buscar histórico de projetos');
    }
  }, []);

  const getProjectByUrl = useCallback(async (url: string): Promise<WorkfrontProject | null> => {
    try {
      const encodedUrl = encodeURIComponent(url);
      const response = await fetch(`/api/projects/by-url?url=${encodedUrl}`);
      const data = await response.json();
      return data.success ? data.project : null;
    } catch (error) {
      console.error('Erro ao buscar projeto por URL:', error);
      return null;
    }
  }, []);

  const addComment = useCallback(async (params: {
    projectUrl: string;
    folderName?: string;
    fileName: string;
    commentType?: 'assetRelease' | 'finalMaterials' | 'approval';
    selectedUser?: 'carol' | 'giovana' | 'test';
    headless?: boolean;
    commentMode?: 'plain' | 'raw';
    rawHtml?: string;
  }): Promise<{ success: boolean; message: string; commentText?: string }> => {
    setIsLoading(true);
    setLoadingMessage('Adicionando comentário no documento...');

    try {
      const response = await fetch('/api/add-comment', {
        method: 'POST',
        headers: {
          'Content-Type': 'application/json'
        },
        body: JSON.stringify({
          projectUrl: params.projectUrl,
          folderName: params.folderName,
          fileName: params.fileName,
          commentType: params.commentType || 'assetRelease',
          selectedUser: params.selectedUser || 'test',
          headless: params.headless !== false,
          commentMode: params.commentMode || 'plain',
          rawHtml: params.rawHtml
        })
      });

      const data = await response.json();

      if (data.success) {
        toast.success(`Comentário adicionado com sucesso!\n${data.message}`);
        return data;
      } else {
        toast.error(data.error || 'Erro ao adicionar comentário');
        throw new Error(data.error || 'Erro ao adicionar comentário');
      }
    } catch (error) {
      console.error('Erro ao adicionar comentário:', error);
      toast.error('Erro de conexão ao adicionar comentário');
      throw error;
    } finally {
      setIsLoading(false);
      setLoadingMessage('');
    }
  }, []);

  const getCommentPreview = useCallback(async (params: {
    commentType: 'assetRelease' | 'finalMaterials' | 'approval';
    selectedUser: 'carol' | 'giovana' | 'test';
  }): Promise<{ success: boolean; commentText: string; users: Array<{ name: string; email: string }> }> => {
    try {
      const response = await fetch('/api/comment/preview', {
        method: 'POST',
        headers: {
          'Content-Type': 'application/json'
        },
        body: JSON.stringify(params)
      });

      const data = await response.json();
      return data;
    } catch (error) {
      console.error('Erro ao obter preview do comentário:', error);
      throw new Error('Erro ao obter preview do comentário');
    }
  }, []);

  // Novo: preparar upload (envia arquivos e recebe caminhos salvos no backend para automação)
  const prepareUploadPlan = useCallback(async (params: {
    projectUrl: string;
    selectedUser: 'carol' | 'giovana' | 'test';
    assetZip: File;
    finalMaterials: File[];
  }): Promise<{ success: boolean; staged: { assetZip?: string; finalMaterials?: string[] }; jobId?: string; status?: string; message?: string } > => {
    if (!params.projectUrl) throw new Error('URL do projeto é obrigatória');
    if (!params.assetZip) throw new Error('ZIP de Asset Release é obrigatório');
    if (!params.finalMaterials || params.finalMaterials.length === 0) throw new Error('Adicione arquivos de Final Materials');

    setIsLoading(true);
    setLoadingMessage('Enviando arquivos e preparando fluxo...');

    try {
      const form = new FormData();
      form.append('projectUrl', params.projectUrl);
      form.append('selectedUser', params.selectedUser);
      form.append('assetZip', params.assetZip);
      params.finalMaterials.forEach((f) => form.append('finalMaterials', f));

      // Tenta via proxy do Vite primeiro
  let response: Response | null = await fetch('/api/upload/prepare', { method: 'POST', body: form, headers: authHeaders() }).catch(() => null);
      // Fallback direto para o backend (evita erros de proxy como ALPN negotiation)
      if (!response || !response.ok) {
        const direct = `http://localhost:3000/api/upload/prepare`;
  response = await fetch(direct, { method: 'POST', body: form, headers: authHeaders() });
      }
      const data = await response.json();
      if (data.success) {
        if (data.jobId) {
          try { localStorage.setItem('wf_activeUploadJob', JSON.stringify({ jobId: data.jobId, projectUrl: params.projectUrl })); } catch { /* ignore storage */ }
        }
        toast.success('Arquivos enviados! Pronto para acionar automação.');
      } else {
        toast.error(data.message || 'Falha ao preparar upload');
      }
      return data;
    } catch (e) {
      console.error('Erro no prepareUploadPlan:', e);
      toast.error('Erro de conexão ao enviar arquivos');
      throw e;
    } finally {
      setIsLoading(false);
      setLoadingMessage('');
    }
  }, [authHeaders]);

  // Executar automação de upload (usa paths salvos no backend)
  const executeUploadAutomation = useCallback(async (params: {
    projectUrl: string;
    selectedUser: 'carol' | 'giovana' | 'test';
    assetZipPath: string;
    finalMaterialPaths: string[];
    headless?: boolean;
    jobId?: string;
  }): Promise<{ success: boolean; message: string; results?: unknown[]; summary?: unknown; jobId?: string }> => {
    setIsLoading(true);
    setLoadingMessage('Executando automação de upload no Workfront...');

    try {
      // Tenta via proxy primeiro
      let response: Response | null = await fetch('/api/upload/execute', {
        method: 'POST',
  headers: { 'Content-Type': 'application/json', ...(authHeaders()) },
        body: JSON.stringify(params),
      }).catch(() => null);
      
      // Fallback direto
      if (!response || !response.ok) {
        response = await fetch('http://localhost:3000/api/upload/execute', {
          method: 'POST',
          headers: { 'Content-Type': 'application/json', ...(authHeaders()) },
          body: JSON.stringify(params),
        });
      }
      
      const data = await response.json();
      if (data.success) {
        toast.success(data.message || 'Automação concluída com sucesso!');
        // se finalizado, remover job ativo
  try { localStorage.removeItem('wf_activeUploadJob'); } catch { /* ignore */ }
      } else {
        toast.error(data.message || 'Falha na automação');
      }
      return data;
    } catch (e) {
      console.error('Erro no executeUploadAutomation:', e);
      toast.error('Erro de conexão na automação');
      throw e;
    } finally {
      setIsLoading(false);
      setLoadingMessage('');
    }
  }, [authHeaders]);

  // ---- JOBS DE UPLOAD ----
  interface UploadJob { id: string; projectUrl: string; staged: { assetZip?: string; finalMaterials?: string[] }; status: string; error?: string }
  const getActiveUploadJob = useCallback(async (): Promise<UploadJob | null> => {
    try {
  const resp = await fetch(`/api/upload/jobs/active`, { headers: authHeaders() });
      const data = await resp.json();
      return data.job || null;
    } catch (e) {
      console.warn('Falha ao obter job ativo', e);
      return null;
    }
  }, [authHeaders]);

  const getUploadJob = useCallback(async (jobId: string): Promise<UploadJob | null> => {
    try {
  const resp = await fetch(`/api/upload/jobs/${jobId}`, { headers: authHeaders() });
      const data = await resp.json();
      return data.job || null;
    } catch { return null; }
  }, [authHeaders]);

  const cancelUploadJob = useCallback(async (jobId: string): Promise<boolean> => {
    try {
  const resp = await fetch(`/api/upload/jobs/${jobId}/cancel`, { method: 'POST', headers: authHeaders() });
      const data = await resp.json();
      if (data.success) {
  try { localStorage.removeItem('wf_activeUploadJob'); } catch { /* ignore */ }
      }
      return !!data.success;
    } catch { return false; }
  }, [authHeaders]);

<<<<<<< HEAD
=======
  const clearPreparedFiles = useCallback(async (): Promise<{ success: boolean; deletedFiles: number; message: string }> => {
    try {
      const resp = await fetch(`/api/upload/clear-prepared`, { method: 'DELETE', headers: authHeaders() });
      const data = await resp.json();
      if (data.success) {
        try { localStorage.removeItem('wf_activeUploadJob'); } catch { /* ignore */ }
      }
      return data;
    } catch (err) {
      console.error('Erro ao limpar arquivos:', err);
      return { success: false, deletedFiles: 0, message: (err as Error).message };
    }
  }, [authHeaders]);

>>>>>>> b497d8f9
  interface FrontendWorkflowStep { action: string; enabled?: boolean; params?: Record<string, unknown>; }
  const executeWorkflow = useCallback(async (config: {
    projectUrl: string;
    steps: FrontendWorkflowStep[];
    headless?: boolean;
    stopOnError?: boolean;
  }) => {
    try {
  const mappedSteps = (config.steps || []).map((s: FrontendWorkflowStep) => {
        if (!s) return s;
        const base = { enabled: s.enabled !== false, params: s.params || {} };
        switch (s.action) {
          case 'upload_asset':
          case 'upload_finals':
            return { action: 'upload', ...base, params: { ...base.params, ...s.params } };
          case 'share_asset':
            return { action: 'share', ...base, params: { ...base.params, selections: s.params?.selections || s.params?.selectionsAsset } };
          case 'comment_asset':
          case 'comment_finals':
            return { action: 'comment', ...base, params: { ...base.params, folder: s.params?.folder, fileName: s.params?.fileName, commentType: s.params?.commentType, commentMode: s.params?.commentMode, rawHtml: s.params?.rawHtml } };
          case 'status':
            return { action: 'status', ...base, params: { deliverableStatus: s.params?.deliverableStatus } };
          case 'hours':
            return { action: 'hours', ...base, params: { hours: s.params?.hours, note: s.params?.note, taskName: s.params?.taskName } };
          default:
            return s;
        }
      });

      const response = await fetch('/api/workflow/execute', {
        method: 'POST',
        headers: { 'Content-Type': 'application/json', ...(authHeaders()) },
        body: JSON.stringify({
          projectUrl: config.projectUrl,
          steps: mappedSteps,
          headless: config.headless || false,
          stopOnError: config.stopOnError || false,
        })
      });

      const data = await response.json();
      if (!data.success) {
        toast.error(data.message || 'Workflow falhou');
      } else {
        toast.success('Workflow executado');
      }
      return data;
    } catch (error) {
      console.error('Erro ao executar workflow:', error);
      toast.error('Erro de conexão durante workflow');
      throw error;
    }
  }, [authHeaders]);

  return {
    isLoading,
    loadingMessage,
    checkLoginStatus,
    login,
    extractDocuments,
    extractDocumentsWithProgress,
    shareDocuments,
    shareAndComment,
    clearCache,
<<<<<<< HEAD
=======
    clearPreparedFiles,
>>>>>>> b497d8f9
    getProjectHistory,
    getProjectByUrl,
    addComment,
    getCommentPreview,
    prepareUploadPlan,
    executeUploadAutomation,
    executeWorkflow,
    getActiveUploadJob,
    getUploadJob,
    cancelUploadJob,
  };
};<|MERGE_RESOLUTION|>--- conflicted
+++ resolved
@@ -523,8 +523,6 @@
     } catch { return false; }
   }, [authHeaders]);
 
-<<<<<<< HEAD
-=======
   const clearPreparedFiles = useCallback(async (): Promise<{ success: boolean; deletedFiles: number; message: string }> => {
     try {
       const resp = await fetch(`/api/upload/clear-prepared`, { method: 'DELETE', headers: authHeaders() });
@@ -539,7 +537,6 @@
     }
   }, [authHeaders]);
 
->>>>>>> b497d8f9
   interface FrontendWorkflowStep { action: string; enabled?: boolean; params?: Record<string, unknown>; }
   const executeWorkflow = useCallback(async (config: {
     projectUrl: string;
@@ -604,10 +601,7 @@
     shareDocuments,
     shareAndComment,
     clearCache,
-<<<<<<< HEAD
-=======
     clearPreparedFiles,
->>>>>>> b497d8f9
     getProjectHistory,
     getProjectByUrl,
     addComment,
